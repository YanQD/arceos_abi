--- conflicted
+++ resolved
@@ -13,11 +13,8 @@
     "apps/task/parallel",
     "apps/task/sleep",
     "apps/task/yield",
-<<<<<<< HEAD
     "apps/test",
-=======
     "apps/task/priority",
->>>>>>> 8bd982d0
 
     "crates/allocator",
     "crates/arm_gic",
@@ -65,9 +62,5 @@
     "modules/axuser",
 
     "ulib/libax",
-<<<<<<< HEAD
     "ulib/libax_user",
-    "ulib/c_libax/libax_bindings",
-=======
->>>>>>> 8bd982d0
 ]